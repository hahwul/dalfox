package optimization

import (
	"bytes"
	"fmt"
	"github.com/hahwul/dalfox/pkg/model"
	"html/template"
	"net/http"
	"net/url"
	"strings"
)

// GenerateNewRequest is make http.Cilent
func GenerateNewRequest(url, payload string, options model.Options) *http.Request {
	req, _ := http.NewRequest("GET", url, nil)
	if options.Data != "" {
		d := []byte(payload)
		req, _ = http.NewRequest("POST", url, bytes.NewBuffer(d))
		req.Header.Add("Content-Type", "application/x-www-form-urlencoded")
	}

	if options.Header != "" {
		h := strings.Split(options.Header, ": ")
		if len(h) > 1 {
			req.Header.Add(h[0], h[1])
		}
	}
	if options.Cookie != "" {
		req.Header.Add("Cookie", options.Cookie)
	}
	if options.UserAgent != "" {
		req.Header.Add("User-Agent", options.UserAgent)
	} else {
		req.Header.Add("User-Agent", "Mozilla/5.0 (Macintosh; Intel Mac OS X 10.15; rv:75.0) Gecko/20100101 Firefox/75.0")
	}
	if options.Method != "" {
		req.Method = options.Method
	}
	return req
}

// MakeHeaderQuery is generate http query with custom header
func MakeHeaderQuery(target, hn, hv string, options model.Options) (*http.Request, map[string]string) {
	tempMap := make(map[string]string)
	tempMap["type"] = "toBlind"
	tempMap["payload"] = hv
	tempMap["param"] = "thisisheadertesting"
	req, _ := http.NewRequest("GET", target, nil)
	if options.Data != "" {
		d := []byte("")
		req, _ = http.NewRequest("POST", target, bytes.NewBuffer(d))
		req.Header.Add("Content-Type", "application/x-www-form-urlencoded")
	}

	if options.Header != "" {
		h := strings.Split(options.Header, ": ")
		if len(h) > 1 {
			req.Header.Add(h[0], h[1])
		}
	}
	if options.Cookie != "" {
		req.Header.Add("Cookie", options.Cookie)
	}
	if options.UserAgent != "" {
		req.Header.Add("User-Agent", options.UserAgent)
	} else {
		req.Header.Add("User-Agent", "Mozilla/5.0 (Macintosh; Intel Mac OS X 10.15; rv:75.0) Gecko/20100101 Firefox/75.0")
	}
	if options.Method != "" {
		req.Method = options.Method
	}
	req.Header.Add(hn, hv)
	return req, tempMap
}

// MakeRequestQuery is generate http query with custom paramters
func MakeRequestQuery(target, param, payload, ptype string, pAction string, options model.Options) (*http.Request, map[string]string) {
	
	tempMap := make(map[string]string)
	tempMap["type"] = ptype
	tempMap["action"] = pAction
	tempMap["payload"] = payload
	tempMap["param"] = param

	payload = url.QueryEscape(payload)
	u, _ := url.Parse(target)

<<<<<<< HEAD
	var tempParam string
	if(options.Data == ""){
		tempParam = u.RawQuery				// ---> GET
	} else{
		tempParam = options.Data			// ---> POST
	}	
	
	paramList, _ := url.ParseQuery(tempParam)

	// We first check if the parameter exist and then "append or replace" the value
	if val, ok := paramList[tempMap["param"]]; ok {
		if(tempMap["action"] == "toAppend"){
			paramList[tempMap["param"]][0] = val[0] + payload
		}else { //toReplace lies here
			paramList[tempMap["param"]][0] = payload
		}			
	}else{
		//if the parameter doesn't exist, is added.
		paramList.Add(tempMap["param"], payload)
	}				
		
	var rst *http.Request
	if(options.Data == ""){
		u.RawQuery = paramList.Encode()
		rst = GenerateNewRequest(u.String(), "", options)
	}else{
		rst = GenerateNewRequest(u.String(), paramList.Encode(), options)
	}
		
	return rst, tempMap
=======
	data := u.String()

	if options.Data != "" {
		tempParam, _ := url.ParseQuery(options.Data)
		var body string
		if tempParam[param] == nil {
			body = param + "=" + payload + "&" + data
		} else {
			body = strings.Replace(body, param+"="+url.QueryEscape(tempParam[param][0]), param+"="+url.QueryEscape(tempParam[param][0])+payload, 1)
		}
		tempURL, _ := url.Parse(data)
		tempQuery := tempURL.Query()
		tempURL.RawQuery = tempQuery.Encode()

		rst := GenerateNewRequest(tempURL.String(), body, options)
		return rst, tempMap

	} else {
		tempParam := u.Query()
		if tempParam[param] == nil {
			if(strings.Contains(data, "?")) {
				data = data + "&"+param+"="+payload
			} else{
				data = data + "?"+param+"="+payload
			}
		} else {
			data = strings.Replace(data, param+"=" + url.QueryEscape(tempParam[param][0]), param + "=" + url.QueryEscape(tempParam[param][0])+payload, 1)
		}

		tempURL, _ := url.Parse(data)
		tempQuery := tempURL.Query()
		tempURL.RawQuery = tempQuery.Encode()
		rst := GenerateNewRequest(tempURL.String(), "", options)
		return rst, tempMap
	}
>>>>>>> 25aae9b6
}

// MakePathQuery is generate http query with path
func MakePathQuery(target, fakeparam, payload, ptype string, options model.Options) (*http.Request, map[string]string) {
	tempMap := make(map[string]string)
	tempMap["type"] = ptype
	tempMap["payload"] = payload
	tempMap["param"] = fakeparam
	payload = url.QueryEscape(payload)
	u, err := url.Parse(target)
	if err != nil {
		rst := GenerateNewRequest(target, "", options)
		return rst, tempMap
	}
	data := ""
	if u.Path != "" {
		data = u.Scheme + "://" + u.Hostname() + u.Path + ";" + payload
	} else {
		data = u.Scheme + "://" + u.Hostname() + "/" + u.Path + ";" + payload
	}
	tempURL, err := url.Parse(data)
	if err != nil {
		rst := GenerateNewRequest(target, "", options)
		return rst, tempMap
	}

	tempQuery := tempURL.Query()
	tempURL.RawQuery = tempQuery.Encode()

	rst := GenerateNewRequest(tempURL.String(), options.Data, options)
	return rst, tempMap
}

// MakeURLEncodeRequestQuery is generate http query with Double URL Encoding
func MakeURLEncodeRequestQuery(target, param, payload, ptype string, options model.Options) (*http.Request, map[string]string) {

	tempMap := make(map[string]string)
	tempMap["type"] = ptype
	tempMap["payload"] = payload
	tempMap["param"] = param
	payload = url.QueryEscape(payload)

	u, _ := url.Parse(target)
	data := u.String()
	// URL Encoding
	encodedPayload := UrlEncode(UrlEncode(payload))
	if options.Data != "" {
		tempParam, _ := url.ParseQuery(options.Data)
		body := strings.Replace(options.Data, param+"="+url.QueryEscape(tempParam[param][0]), param+"="+url.QueryEscape(tempParam[param][0])+encodedPayload, 1)
		tempURL, _ := url.Parse(data)
		tempQuery := tempURL.Query()
		tempURL.RawQuery = tempQuery.Encode()

		rst := GenerateNewRequest(tempURL.String(), body, options)
		return rst, tempMap

	} else {
		tempParam := u.Query()
		data = strings.Replace(data, param+"="+url.QueryEscape(tempParam[param][0]), param+"="+url.QueryEscape(tempParam[param][0])+encodedPayload, 1)
		tempURL, _ := url.Parse(data)
		tempQuery := tempURL.Query()
		tempURL.RawQuery = tempQuery.Encode()
		rst := GenerateNewRequest(tempURL.String(), "", options)
		return rst, tempMap
	}
}

// MakeHTMLEncodeRequestQuery is generate http query with Hex Encoding
func MakeHTMLEncodeRequestQuery(target, param, payload, ptype string, options model.Options) (*http.Request, map[string]string) {
	tempMap := make(map[string]string)
	tempMap["type"] = ptype
	tempMap["payload"] = payload
	tempMap["param"] = param
	payload = url.QueryEscape(payload)

	u, _ := url.Parse(target)
	data := u.String()
	// HTML HEX Encoding
	encodedPayload := template.HTMLEscapeString(payload)
	if options.Data != "" {
		tempParam, _ := url.ParseQuery(options.Data)
		body := strings.Replace(options.Data, param+"="+url.QueryEscape(tempParam[param][0]), param+"="+url.QueryEscape(tempParam[param][0])+encodedPayload, 1)
		tempURL, _ := url.Parse(data)
		tempQuery := tempURL.Query()
		tempURL.RawQuery = tempQuery.Encode()
		rst := GenerateNewRequest(tempURL.String(), body, options)
		return rst, tempMap

	} else {
		tempParam := u.Query()
		data = strings.Replace(data, param+"="+url.QueryEscape(tempParam[param][0]), param+"="+url.QueryEscape(tempParam[param][0])+encodedPayload, 1)
		tempURL, _ := url.Parse(data)
		tempQuery := tempURL.Query()
		tempURL.RawQuery = tempQuery.Encode()
		rst := GenerateNewRequest(tempURL.String(), "", options)
		return rst, tempMap
	}
}

// Optimization is remove payload included badchar
func Optimization(payload string, badchars []string) bool {
	for _, v := range badchars {
		if strings.Contains(payload, v) {
			return false
		}
	}
	return true
}

// UrlEncode is custom url encoder for double url encoding
func UrlEncode(s string) (result string) {
	for _, c := range s {
		if c <= 0x7f { // single byte
			result += fmt.Sprintf("%%%X", c)
		} else if c > 0x1fffff { // quaternary byte
			result += fmt.Sprintf("%%%X%%%X%%%X%%%X",
				0xf0+((c&0x1c0000)>>18),
				0x80+((c&0x3f000)>>12),
				0x80+((c&0xfc0)>>6),
				0x80+(c&0x3f),
			)
		} else if c > 0x7ff { // triple byte
			result += fmt.Sprintf("%%%X%%%X%%%X",
				0xe0+((c&0xf000)>>12),
				0x80+((c&0xfc0)>>6),
				0x80+(c&0x3f),
			)
		} else { // double byte
			result += fmt.Sprintf("%%%X%%%X",
				0xc0+((c&0x7c0)>>6),
				0x80+(c&0x3f),
			)
		}
	}

	return result
}<|MERGE_RESOLUTION|>--- conflicted
+++ resolved
@@ -74,18 +74,18 @@
 }
 
 // MakeRequestQuery is generate http query with custom paramters
-func MakeRequestQuery(target, param, payload, ptype string, pAction string, options model.Options) (*http.Request, map[string]string) {
+func MakeRequestQuery(target, param, payload, ptype string, pAction string, pEncode string, options model.Options) (*http.Request, map[string]string) {
 	
 	tempMap := make(map[string]string)
 	tempMap["type"] = ptype
 	tempMap["action"] = pAction
+	tempMap["encode"] = pEncode
 	tempMap["payload"] = payload
 	tempMap["param"] = param
 
 	payload = url.QueryEscape(payload)
 	u, _ := url.Parse(target)
 
-<<<<<<< HEAD
 	var tempParam string
 	if(options.Data == ""){
 		tempParam = u.RawQuery				// ---> GET
@@ -94,6 +94,20 @@
 	}	
 	
 	paramList, _ := url.ParseQuery(tempParam)
+
+	//What we should do to the payload?
+	switch tempMap["encode"]{
+		case "urlEncode":
+			payload = UrlEncode(payload)
+			break
+
+		case "htmlEncode":
+			payload = template.HTMLEscapeString(payload)
+			break
+			
+		default:
+			break	
+	}
 
 	// We first check if the parameter exist and then "append or replace" the value
 	if val, ok := paramList[tempMap["param"]]; ok {
@@ -116,140 +130,6 @@
 	}
 		
 	return rst, tempMap
-=======
-	data := u.String()
-
-	if options.Data != "" {
-		tempParam, _ := url.ParseQuery(options.Data)
-		var body string
-		if tempParam[param] == nil {
-			body = param + "=" + payload + "&" + data
-		} else {
-			body = strings.Replace(body, param+"="+url.QueryEscape(tempParam[param][0]), param+"="+url.QueryEscape(tempParam[param][0])+payload, 1)
-		}
-		tempURL, _ := url.Parse(data)
-		tempQuery := tempURL.Query()
-		tempURL.RawQuery = tempQuery.Encode()
-
-		rst := GenerateNewRequest(tempURL.String(), body, options)
-		return rst, tempMap
-
-	} else {
-		tempParam := u.Query()
-		if tempParam[param] == nil {
-			if(strings.Contains(data, "?")) {
-				data = data + "&"+param+"="+payload
-			} else{
-				data = data + "?"+param+"="+payload
-			}
-		} else {
-			data = strings.Replace(data, param+"=" + url.QueryEscape(tempParam[param][0]), param + "=" + url.QueryEscape(tempParam[param][0])+payload, 1)
-		}
-
-		tempURL, _ := url.Parse(data)
-		tempQuery := tempURL.Query()
-		tempURL.RawQuery = tempQuery.Encode()
-		rst := GenerateNewRequest(tempURL.String(), "", options)
-		return rst, tempMap
-	}
->>>>>>> 25aae9b6
-}
-
-// MakePathQuery is generate http query with path
-func MakePathQuery(target, fakeparam, payload, ptype string, options model.Options) (*http.Request, map[string]string) {
-	tempMap := make(map[string]string)
-	tempMap["type"] = ptype
-	tempMap["payload"] = payload
-	tempMap["param"] = fakeparam
-	payload = url.QueryEscape(payload)
-	u, err := url.Parse(target)
-	if err != nil {
-		rst := GenerateNewRequest(target, "", options)
-		return rst, tempMap
-	}
-	data := ""
-	if u.Path != "" {
-		data = u.Scheme + "://" + u.Hostname() + u.Path + ";" + payload
-	} else {
-		data = u.Scheme + "://" + u.Hostname() + "/" + u.Path + ";" + payload
-	}
-	tempURL, err := url.Parse(data)
-	if err != nil {
-		rst := GenerateNewRequest(target, "", options)
-		return rst, tempMap
-	}
-
-	tempQuery := tempURL.Query()
-	tempURL.RawQuery = tempQuery.Encode()
-
-	rst := GenerateNewRequest(tempURL.String(), options.Data, options)
-	return rst, tempMap
-}
-
-// MakeURLEncodeRequestQuery is generate http query with Double URL Encoding
-func MakeURLEncodeRequestQuery(target, param, payload, ptype string, options model.Options) (*http.Request, map[string]string) {
-
-	tempMap := make(map[string]string)
-	tempMap["type"] = ptype
-	tempMap["payload"] = payload
-	tempMap["param"] = param
-	payload = url.QueryEscape(payload)
-
-	u, _ := url.Parse(target)
-	data := u.String()
-	// URL Encoding
-	encodedPayload := UrlEncode(UrlEncode(payload))
-	if options.Data != "" {
-		tempParam, _ := url.ParseQuery(options.Data)
-		body := strings.Replace(options.Data, param+"="+url.QueryEscape(tempParam[param][0]), param+"="+url.QueryEscape(tempParam[param][0])+encodedPayload, 1)
-		tempURL, _ := url.Parse(data)
-		tempQuery := tempURL.Query()
-		tempURL.RawQuery = tempQuery.Encode()
-
-		rst := GenerateNewRequest(tempURL.String(), body, options)
-		return rst, tempMap
-
-	} else {
-		tempParam := u.Query()
-		data = strings.Replace(data, param+"="+url.QueryEscape(tempParam[param][0]), param+"="+url.QueryEscape(tempParam[param][0])+encodedPayload, 1)
-		tempURL, _ := url.Parse(data)
-		tempQuery := tempURL.Query()
-		tempURL.RawQuery = tempQuery.Encode()
-		rst := GenerateNewRequest(tempURL.String(), "", options)
-		return rst, tempMap
-	}
-}
-
-// MakeHTMLEncodeRequestQuery is generate http query with Hex Encoding
-func MakeHTMLEncodeRequestQuery(target, param, payload, ptype string, options model.Options) (*http.Request, map[string]string) {
-	tempMap := make(map[string]string)
-	tempMap["type"] = ptype
-	tempMap["payload"] = payload
-	tempMap["param"] = param
-	payload = url.QueryEscape(payload)
-
-	u, _ := url.Parse(target)
-	data := u.String()
-	// HTML HEX Encoding
-	encodedPayload := template.HTMLEscapeString(payload)
-	if options.Data != "" {
-		tempParam, _ := url.ParseQuery(options.Data)
-		body := strings.Replace(options.Data, param+"="+url.QueryEscape(tempParam[param][0]), param+"="+url.QueryEscape(tempParam[param][0])+encodedPayload, 1)
-		tempURL, _ := url.Parse(data)
-		tempQuery := tempURL.Query()
-		tempURL.RawQuery = tempQuery.Encode()
-		rst := GenerateNewRequest(tempURL.String(), body, options)
-		return rst, tempMap
-
-	} else {
-		tempParam := u.Query()
-		data = strings.Replace(data, param+"="+url.QueryEscape(tempParam[param][0]), param+"="+url.QueryEscape(tempParam[param][0])+encodedPayload, 1)
-		tempURL, _ := url.Parse(data)
-		tempQuery := tempURL.Query()
-		tempURL.RawQuery = tempQuery.Encode()
-		rst := GenerateNewRequest(tempURL.String(), "", options)
-		return rst, tempMap
-	}
 }
 
 // Optimization is remove payload included badchar
