package optimization

import (
	"bytes"
	"fmt"
	"github.com/hahwul/dalfox/pkg/model"
	"html/template"
	"net/http"
	"net/url"
	"strings"
)

// GenerateNewRequest is make http.Cilent
func GenerateNewRequest(url, payload string, options model.Options) *http.Request {
	req, _ := http.NewRequest("GET", url, nil)
	if options.Data != "" {
		d := []byte(payload)
		req, _ = http.NewRequest("POST", url, bytes.NewBuffer(d))
		req.Header.Add("Content-Type", "application/x-www-form-urlencoded")
	}

	if options.Header != "" {
		h := strings.Split(options.Header, ": ")
		if len(h) > 1 {
			req.Header.Add(h[0], h[1])
		}
	}
	if options.Cookie != "" {
		req.Header.Add("Cookie", options.Cookie)
	}
	if options.UserAgent != "" {
		req.Header.Add("User-Agent", options.UserAgent)
	} else {
		req.Header.Add("User-Agent", "Mozilla/5.0 (Macintosh; Intel Mac OS X 10.15; rv:75.0) Gecko/20100101 Firefox/75.0")
	}
	if options.Method != "" {
		req.Method = options.Method
	}
	return req
}

// MakeHeaderQuery is generate http query with custom header
func MakeHeaderQuery(target, hn, hv string, options model.Options) (*http.Request, map[string]string) {
	tempMap := make(map[string]string)
	tempMap["type"] = "toBlind"
	tempMap["payload"] = hv
	tempMap["param"] = "thisisheadertesting"
	req, _ := http.NewRequest("GET", target, nil)
	if options.Data != "" {
		d := []byte("")
		req, _ = http.NewRequest("POST", target, bytes.NewBuffer(d))
		req.Header.Add("Content-Type", "application/x-www-form-urlencoded")
	}

	if options.Header != "" {
		h := strings.Split(options.Header, ": ")
		if len(h) > 1 {
			req.Header.Add(h[0], h[1])
		}
	}
	if options.Cookie != "" {
		req.Header.Add("Cookie", options.Cookie)
	}
	if options.UserAgent != "" {
		req.Header.Add("User-Agent", options.UserAgent)
	} else {
		req.Header.Add("User-Agent", "Mozilla/5.0 (Macintosh; Intel Mac OS X 10.15; rv:75.0) Gecko/20100101 Firefox/75.0")
	}
	if options.Method != "" {
		req.Method = options.Method
	}
	req.Header.Add(hn, hv)
	return req, tempMap
}

// MakeRequestQuery is generate http query with custom paramters
func MakeRequestQuery(target, param, payload, ptype string, options model.Options) (*http.Request, map[string]string) {
	tempMap := make(map[string]string)
	tempMap["type"] = ptype
	tempMap["payload"] = payload
	tempMap["param"] = param

	payload = url.QueryEscape(payload)
	u, _ := url.Parse(target)

	data := u.String()

	if options.Data != "" {
		tempParam, _ := url.ParseQuery(options.Data)
		var body string
		if tempParam[param] == nil {
			body = param + "=" + payload + "&" + data
		} else {
			body = strings.Replace(body, param+"="+url.QueryEscape(tempParam[param][0]), param+"="+url.QueryEscape(tempParam[param][0])+payload, 1)
		}
		tempURL, _ := url.Parse(data)
		tempQuery := tempURL.Query()
		tempURL.RawQuery = tempQuery.Encode()

		rst := GenerateNewRequest(tempURL.String(), body, options)
		return rst, tempMap

	} else {
		tempParam := u.Query()
<<<<<<< HEAD
		if tempParam[param] == nil {			
			if(strings.Contains(data, "?")){
				data = data + "&"+param+"="+payload
			}else{
				data = data + "?"+param+"="+payload
			}						
		} else {
			data = strings.Replace(data, param+"=" + url.QueryEscape(tempParam[param][0]), param + "=" + url.QueryEscape(tempParam[param][0])+payload, 1)
=======
		if tempParam[param] == nil {
			data = "?" + param + "=" + payload + "&" + data
		} else {
			data = strings.Replace(data, param+"="+url.QueryEscape(tempParam[param][0]), param+"="+url.QueryEscape(tempParam[param][0])+payload, 1)
>>>>>>> 527cff1e
		}

		tempURL, _ := url.Parse(data)
		tempQuery := tempURL.Query()
		tempURL.RawQuery = tempQuery.Encode()
		rst := GenerateNewRequest(tempURL.String(), "", options)
		return rst, tempMap
	}
}

// MakePathQuery is generate http query with path
func MakePathQuery(target, fakeparam, payload, ptype string, options model.Options) (*http.Request, map[string]string) {
	tempMap := make(map[string]string)
	tempMap["type"] = ptype
	tempMap["payload"] = payload
	tempMap["param"] = fakeparam
	payload = url.QueryEscape(payload)
	u, err := url.Parse(target)
	if err != nil {
		rst := GenerateNewRequest(target, "", options)
		return rst, tempMap
	}
	data := ""
	if u.Path != "" {
		data = u.Scheme + "://" + u.Hostname() + u.Path + ";" + payload
	} else {
		data = u.Scheme + "://" + u.Hostname() + "/" + u.Path + ";" + payload
	}
	tempURL, err := url.Parse(data)
	if err != nil {
		rst := GenerateNewRequest(target, "", options)
		return rst, tempMap
	}

	tempQuery := tempURL.Query()
	tempURL.RawQuery = tempQuery.Encode()

	rst := GenerateNewRequest(tempURL.String(), options.Data, options)
	return rst, tempMap
}

// MakeURLEncodeRequestQuery is generate http query with Double URL Encoding
func MakeURLEncodeRequestQuery(target, param, payload, ptype string, options model.Options) (*http.Request, map[string]string) {

	tempMap := make(map[string]string)
	tempMap["type"] = ptype
	tempMap["payload"] = payload
	tempMap["param"] = param
	payload = url.QueryEscape(payload)

	u, _ := url.Parse(target)
	data := u.String()
	// URL Encoding
	encodedPayload := UrlEncode(UrlEncode(payload))
	if options.Data != "" {
		tempParam, _ := url.ParseQuery(options.Data)
		body := strings.Replace(options.Data, param+"="+url.QueryEscape(tempParam[param][0]), param+"="+url.QueryEscape(tempParam[param][0])+encodedPayload, 1)
		tempURL, _ := url.Parse(data)
		tempQuery := tempURL.Query()
		tempURL.RawQuery = tempQuery.Encode()

		rst := GenerateNewRequest(tempURL.String(), body, options)
		return rst, tempMap

	} else {
		tempParam := u.Query()
		data = strings.Replace(data, param+"="+url.QueryEscape(tempParam[param][0]), param+"="+url.QueryEscape(tempParam[param][0])+encodedPayload, 1)
		tempURL, _ := url.Parse(data)
		tempQuery := tempURL.Query()
		tempURL.RawQuery = tempQuery.Encode()
		rst := GenerateNewRequest(tempURL.String(), "", options)
		return rst, tempMap
	}
}

// MakeHTMLEncodeRequestQuery is generate http query with Hex Encoding
func MakeHTMLEncodeRequestQuery(target, param, payload, ptype string, options model.Options) (*http.Request, map[string]string) {
	tempMap := make(map[string]string)
	tempMap["type"] = ptype
	tempMap["payload"] = payload
	tempMap["param"] = param
	payload = url.QueryEscape(payload)

	u, _ := url.Parse(target)
	data := u.String()
	// HTML HEX Encoding
	encodedPayload := template.HTMLEscapeString(payload)
	if options.Data != "" {
		tempParam, _ := url.ParseQuery(options.Data)
		body := strings.Replace(options.Data, param+"="+url.QueryEscape(tempParam[param][0]), param+"="+url.QueryEscape(tempParam[param][0])+encodedPayload, 1)
		tempURL, _ := url.Parse(data)
		tempQuery := tempURL.Query()
		tempURL.RawQuery = tempQuery.Encode()
		rst := GenerateNewRequest(tempURL.String(), body, options)
		return rst, tempMap

	} else {
		tempParam := u.Query()
		data = strings.Replace(data, param+"="+url.QueryEscape(tempParam[param][0]), param+"="+url.QueryEscape(tempParam[param][0])+encodedPayload, 1)
		tempURL, _ := url.Parse(data)
		tempQuery := tempURL.Query()
		tempURL.RawQuery = tempQuery.Encode()
		rst := GenerateNewRequest(tempURL.String(), "", options)
		return rst, tempMap
	}
}

// Optimization is remove payload included badchar
func Optimization(payload string, badchars []string) bool {
	for _, v := range badchars {
		if strings.Contains(payload, v) {
			return false
		}
	}
	return true
}

// UrlEncode is custom url encoder for double url encoding
func UrlEncode(s string) (result string) {
	for _, c := range s {
		if c <= 0x7f { // single byte
			result += fmt.Sprintf("%%%X", c)
		} else if c > 0x1fffff { // quaternary byte
			result += fmt.Sprintf("%%%X%%%X%%%X%%%X",
				0xf0+((c&0x1c0000)>>18),
				0x80+((c&0x3f000)>>12),
				0x80+((c&0xfc0)>>6),
				0x80+(c&0x3f),
			)
		} else if c > 0x7ff { // triple byte
			result += fmt.Sprintf("%%%X%%%X%%%X",
				0xe0+((c&0xf000)>>12),
				0x80+((c&0xfc0)>>6),
				0x80+(c&0x3f),
			)
		} else { // double byte
			result += fmt.Sprintf("%%%X%%%X",
				0xc0+((c&0x7c0)>>6),
				0x80+(c&0x3f),
			)
		}
	}

	return result
}<|MERGE_RESOLUTION|>--- conflicted
+++ resolved
@@ -102,7 +102,7 @@
 
 	} else {
 		tempParam := u.Query()
-<<<<<<< HEAD
+
 		if tempParam[param] == nil {			
 			if(strings.Contains(data, "?")){
 				data = data + "&"+param+"="+payload
@@ -111,12 +111,11 @@
 			}						
 		} else {
 			data = strings.Replace(data, param+"=" + url.QueryEscape(tempParam[param][0]), param + "=" + url.QueryEscape(tempParam[param][0])+payload, 1)
-=======
+
 		if tempParam[param] == nil {
 			data = "?" + param + "=" + payload + "&" + data
 		} else {
 			data = strings.Replace(data, param+"="+url.QueryEscape(tempParam[param][0]), param+"="+url.QueryEscape(tempParam[param][0])+payload, 1)
->>>>>>> 527cff1e
 		}
 
 		tempURL, _ := url.Parse(data)
