--- conflicted
+++ resolved
@@ -19,13 +19,8 @@
 	github.com/swaggo/swag v1.16.2
 	github.com/tidwall/sjson v1.2.5
 	github.com/tylerb/graceful v1.2.15
-<<<<<<< HEAD
 	golang.org/x/sync v0.4.0
-	golang.org/x/term v0.12.0
-=======
-	golang.org/x/sync v0.3.0
 	golang.org/x/term v0.13.0
->>>>>>> ab56e82f
 )
 
 require (
